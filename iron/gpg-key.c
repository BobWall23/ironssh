--- conflicted
+++ resolved
@@ -194,23 +194,6 @@
 void
 generate_gpg_rsa_keygrip(const Key * rsa_key, u_char * grip)
 {
-<<<<<<< HEAD
-	u_char   tmp_n[2 * GPG_MAX_KEY_SIZE + 1];
-	u_char * tmp_ptr;
-
-	//  Extract the public key parameter n from the bignum, prepend a zero if necessary to make
-	//  sure the high bit isn't set, then hash.
-	tmp_n[0] = 0x00;
-	int n_len = BN_bn2bin(rsa_key->rsa->n, tmp_n + 1);
-	if (tmp_n[1] > 0x7f) {
-		n_len++;
-		tmp_ptr = tmp_n;
-	} else {
-		tmp_ptr = tmp_n + 1;
-	}
-
-	iron_compute_sha1_hash_chars(tmp_ptr, n_len, grip);
-=======
     u_char   tmp_n[2 * GPG_MAX_KEY_SIZE + 1];
     u_char * tmp_ptr;
 
@@ -226,7 +209,6 @@
     }
 
     iron_compute_sha1_hash_chars(tmp_ptr, n_len, grip);
->>>>>>> 981fe68e
 }
 
 /**
@@ -429,17 +411,10 @@
 
     if (signature != NULL) {
         u_char * sptr = signature;
-<<<<<<< HEAD
-		u_int32_t len = iron_buf_to_int(sptr);
-		sptr += 4 + len;
-		len = iron_buf_to_int(sptr);
-		sptr += 4;
-=======
         u_int32_t len = iron_buf_to_int(sptr);
         sptr += 4 + len;
         len = iron_buf_to_int(sptr);
         sptr += 4;
->>>>>>> 981fe68e
         if ((sig_len - len) != (size_t) (sptr - signature)) {
             error("Unrecognized format for RSA signature. Unable to generate passphrase.");
             retval = -5;
@@ -871,11 +846,7 @@
 static void
 put_parm_in_sexpr(struct sshbuf * buf, char parm_name, BIGNUM * bn)
 {
-<<<<<<< HEAD
-	u_char tmp[2 * GPG_MAX_KEY_SIZE];
-=======
     u_char tmp[2 * GPG_MAX_KEY_SIZE];
->>>>>>> 981fe68e
     int len = BN_bn2bin(bn, tmp);
     sshbuf_put(buf, "(1:", 3);
     sshbuf_put_u8(buf, parm_name);
@@ -897,31 +868,6 @@
 static int
 get_parm_from_sexpr(const u_char * buf, char parm_name, BIGNUM ** bn)
 {
-<<<<<<< HEAD
-	int retval = -1;
-	u_char tmp[8];
-	const u_char * ptr = buf;
-
-	sprintf(tmp, "(1:%c", parm_name);
-	if (strncmp(ptr, tmp, 4) == 0) {
-		ptr += 4;
-		errno = 0;
-		int bn_len = strtol(ptr, (char **) &ptr, 10);
-		ptr++;  // Skip ':'
-		if (errno != EINVAL && errno != ERANGE && bn_len > 0) {
-			*bn = BN_new();
-			if (*bn != NULL) {
-				BN_bin2bn(ptr, bn_len, *bn);
-				ptr += bn_len;
-				if (*(ptr++) == ')') {
-					retval = ptr - buf;
-				}
-			}
-		}
-	}
-
-	return retval;
-=======
     int retval = -1;
     u_char tmp[8];
     const u_char * ptr = buf;
@@ -945,7 +891,6 @@
     }
 
     return retval;
->>>>>>> 981fe68e
 }
 
 /**
@@ -991,34 +936,6 @@
  */
 static u_char *
 decrypt_gpg_sec_parms(const u_char * enc_data, int len, const Key * rsa_pubkey, const u_char * salt, 
-<<<<<<< HEAD
-					  int hash_bytes, const u_char * iv)
-{
-	char * output = NULL;
-
-	//  First, generate the passphrase from the RSA key and generate the symmetric key from that.
-	u_char sym_key[AES128_KEY_BYTES];
-	char   passphrase[PPHRASE_LEN];
-
-	if (generate_gpg_passphrase_from_rsa(rsa_pubkey, passphrase) == 0) {
-		compute_gpg_s2k_key(passphrase, sizeof(sym_key), salt, hash_bytes, sym_key);
-
-		struct sshcipher_ctx ciphercontext;
-		const struct sshcipher * cipher = cipher_by_name("aes128-cbc");
-		if (cipher_init(&ciphercontext, cipher, sym_key, sizeof(sym_key), iv, GPG_SECKEY_IV_BYTES,
-				   		CIPHER_DECRYPT) == 0) {
-			output = malloc(len);
-			if (output != NULL) {
-				if (cipher_crypt(&ciphercontext, 0, output, enc_data, len, 0, 0) != 0) {
-					free(output);
-					output = NULL;
-				}
-			}
-		}
-	}
-
-	return output;
-=======
                       int hash_bytes, const u_char * iv)
 {
     char * output = NULL;
@@ -1045,7 +962,6 @@
     }
 
     return output;
->>>>>>> 981fe68e
 }
 
 /**
@@ -1063,80 +979,6 @@
  */
 static u_char *
 extract_gpg_sec_parms(char pub_parm_name, const char * key_name, const u_char * buf, int buf_len,
-<<<<<<< HEAD
-					  const Key * rsa_pubkey)
-{
-	u_char * sec_parms = NULL;
-
-	//  Need to find the start of the secret key params in the S-expression. Complicated by the fact
-	//  that the public key might contain binary data, so we need to skip over it to find the secret
-	//  key. We do rely on the fact that the first pub_parm_name character in the string should be the
-	//  start of the public key, and everything before that is ASCII. (Works for both n, for RSA keys,
-	//  and q, for cv25519 keys.)
-	u_char * ptr = memchr(buf, pub_parm_name, buf_len);
-	if (ptr != NULL) {
-		ptr++;
-		errno = 0;
-		int len = strtol(ptr, (char **) &ptr, 10);
-		ptr++;  // Skip ':'
-		if (errno == EINVAL || errno == ERANGE || len <= 0 || len > GPG_MAX_KEY_SIZE) goto out;
-		ptr += len;
-
-		//  If it's a GPG key, there is a second public parameter, e, to skip
-		if (pub_parm_name == 'n') {
-			if (strncmp(ptr, ")(1:e", 5) != 0) goto out;
-			ptr += 5;
-			errno = 0;
-			int len = strtol(ptr, (char **) &ptr, 10);
-			ptr++;  // Skip ':'
-			if (errno == EINVAL || errno == ERANGE || len <= 0 || len > GPG_MAX_KEY_SIZE) goto out;
-			ptr += len;
-		}
-
-		if (*(ptr++) != ')' || (strncmp(ptr, GPG_SEC_PARM_PREFIX, strlen(GPG_SEC_PARM_PREFIX)) != 0)) goto out;
-		ptr += strlen(GPG_SEC_PARM_PREFIX);
-
-		//  Next grab the 8 byte salt for the SHA1 hash
-		u_char salt[S2K_SALT_BYTES];
-		memcpy(salt, ptr, sizeof(salt));
-		ptr += sizeof(salt);
-
-		//  Get the hash byte count - skip the "8:" preceding
-		ptr += 2;
-		errno = 0;
-		int hash_bytes = strtol(ptr, (char **) &ptr, 10);
-		if (errno == EINVAL || errno == ERANGE || strncmp(ptr, ")16:", 4) != 0) goto out;
-		ptr += 4;
-
-		//  Grab the 16-byte IV for the encrypted key
-		u_char iv[GPG_SECKEY_IV_BYTES];
-		memcpy(iv, ptr, sizeof(iv));
-		ptr += sizeof(iv);
-
-		if (*(ptr++) != ')') goto out;
-		errno = 0;
-		len = strtol(ptr, (char **) &ptr, 10);
-		ptr++;  // Skip ':'
-		if (errno == EINVAL || errno == ERANGE || ((ptr - buf) + len) >= buf_len - 1) goto out;
-
-		//  ptr now points to the encrypted security parameters. Take that data, along with the necessary info
-		//  to decrypt, and get the secret parameters decrypted. The decrypted byte array should be as long as
-		//  the encrypted one.
-		sec_parms = decrypt_gpg_sec_parms(ptr, len, rsa_pubkey, salt, hash_bytes, iv);
-
-		ptr += len;
-		if (*ptr != ')') {
-			free(sec_parms);
-			sec_parms = NULL;
-		}
-	}
-
-out:
-	if (sec_parms == NULL) {
-		error("Invalid format - unable to retrieve %s secret key.", key_name);
-	}
-	return sec_parms;
-=======
                       const Key * rsa_pubkey)
 {
     u_char * sec_parms = NULL;
@@ -1209,7 +1051,6 @@
         error("Invalid format - unable to retrieve %s secret key.", key_name);
     }
     return sec_parms;
->>>>>>> 981fe68e
 }
 
 /**
@@ -1224,44 +1065,6 @@
 int
 extract_gpg_rsa_seckey(const u_char * buf, int buf_len, Key * rsa_key)
 {
-<<<<<<< HEAD
-	int retval = -1;
-
-	//  Need to find the start of the secret key params in the S-expression. Complicated by the fact
-	//  that the public key might contain binary data, so we need to skip over it to find the secret
-	//  key. We do rely on the fact that the first 'q' in the string should be the start of the public
-	//  key, and everything before that is ASCII.
-	u_char * sec_parms = extract_gpg_sec_parms('n', "RSA", buf, buf_len, rsa_key);
-	if (sec_parms != NULL) {
-		if (strncmp(sec_parms, "(((1:d", 6) == 0) {
-			u_char * ptr = sec_parms + 2;	//  Skip opening parens
-
-			int len = get_parm_from_sexpr(ptr, 'd', &(rsa_key->rsa->d));
-			if (len > 0) {
-				ptr += len;
-
-				len = get_parm_from_sexpr(ptr, 'p', &(rsa_key->rsa->q));		//  p-q swap
-				if (len > 0) {
-					ptr += len;
-					len = get_parm_from_sexpr(ptr, 'q', &(rsa_key->rsa->p));	//  Swap, part 2
-					if (len > 0) {
-						ptr += len;
-						len = get_parm_from_sexpr(ptr, 'u', &(rsa_key->rsa->iqmp));
-						if (len > 0) {
-							retval = 0;
-						}
-					}
-				}
-			}
-		}
-		free(sec_parms);
-	}
-
-	if (retval != 0) {
-		error("Improperly formatted data in decrypted RSA secret key - unable to process.");
-	}
-	return retval;
-=======
     int retval = -1;
 
     //  Need to find the start of the secret key params in the S-expression. Complicated by the fact
@@ -1298,7 +1101,6 @@
         error("Improperly formatted data in decrypted RSA secret key - unable to process.");
     }
     return retval;
->>>>>>> 981fe68e
 }
 
 /**
@@ -1320,31 +1122,6 @@
     //  that the public key might contain binary data, so we need to skip over it to find the secret
     //  key. We do rely on the fact that the first 'q' in the string should be the start of the public
     //  key, and everything before that is ASCII.
-<<<<<<< HEAD
-	u_char * sec_parms = extract_gpg_sec_parms('q', "Curve25519", buf, buf_len, ssh_key);
-	if (sec_parms != NULL) {
-		if (strncmp(sec_parms, "(((1:d", 6) == 0) {
-			u_char * ptr = sec_parms + 6;
-			errno = 0;
-			unsigned long len = strtoul(ptr, (char **) &ptr, 10);
-			if (errno != EINVAL && errno != ERANGE && len <= (crypto_box_SECRETKEYBYTES + 2) &&
-					*(ptr++) == ':') {
-				int pad_len = crypto_box_SECRETKEYBYTES - len;
-				if (pad_len > 0) {
-					memset(d, 0, pad_len);
-				}
-
-				memcpy(d + pad_len, ptr, len);
-				retval = len;
-			} else {
-				error("Improperly formatted data in decrypted secret key - unable to process.");
-			}
-		} else {
-			error("Improperly formatted data in decrypted secret key - unable to process.");
-		}
-		free(sec_parms);
-	}
-=======
     u_char * sec_parms = extract_gpg_sec_parms('q', "Curve25519", buf, buf_len, ssh_key);
     if (sec_parms != NULL) {
         if (strncmp(sec_parms, "(((1:d", 6) == 0) {
@@ -1368,7 +1145,6 @@
         }
         free(sec_parms);
     }
->>>>>>> 981fe68e
 
     return retval;
 }
@@ -1390,66 +1166,6 @@
 struct sshbuf *
 generate_gpg_rsa_seckey(const Key * ssh_key, const u_char * passphrase)
 {
-<<<<<<< HEAD
-	/* First, we need to compute the hash of the key data. The string to be hashed is unfortunately not quite
-	 * exactly the same format as the subsequent string to write to the key, so for now we won't worry about
-	 * reusing pieces and parts.
-	 */
-	struct sshbuf * seckey = NULL;
-	char protected_at[PROTECTED_AT_LEN];
-
-	generate_gpg_protected_at(protected_at);
-
-	struct sshbuf * pub_parms = generate_gpg_rsa_pub_parms(ssh_key);
-	struct sshbuf * sec_parms = generate_gpg_rsa_sec_parms(ssh_key);
-	struct sshbuf * hash_str = sshbuf_new();
-	struct sshbuf * sec_str = sshbuf_new();
-
-	if (pub_parms != NULL && sec_parms != NULL && hash_str != NULL && sec_str != NULL) {
-		sshbuf_put(hash_str, "(3:rsa", 6);
-		sshbuf_putb(hash_str, pub_parms);
-		sshbuf_putb(hash_str, sec_parms);
-		sshbuf_put(hash_str, protected_at, strlen(protected_at));
-		sshbuf_put_u8(hash_str, ')');
-
-		u_char hash[SHA_DIGEST_LENGTH];
-		iron_compute_sha1_hash_sshbuf(hash_str, hash);
-
-		sshbuf_put(sec_str, "((", 2);
-		sshbuf_putb(sec_str, sec_parms);
-		sshbuf_put_u8(sec_str, ')');
-		sshbuf_putf(sec_str, "(4:hash4:sha1%lu:", sizeof(hash));
-		sshbuf_put(sec_str, hash, sizeof(hash));
-		sshbuf_put(sec_str, "))", 2);
-
-		u_char salt[S2K_SALT_BYTES];
-		u_char iv[GPG_SECKEY_IV_BYTES];
-		struct sshbuf * enc_sec_parms = encrypt_gpg_sec_parms(sec_str, passphrase, salt, iv, sizeof(iv));
-		if (enc_sec_parms != NULL) {
-			seckey = sshbuf_new();
-			if (seckey != NULL) {
-				sshbuf_putf(seckey, "(21:protected-private-key(3:rsa");
-				sshbuf_putb(seckey, pub_parms);
-				sshbuf_put(seckey, GPG_SEC_PARM_PREFIX, strlen(GPG_SEC_PARM_PREFIX));
-				sshbuf_put(seckey, salt, sizeof(salt));
-				sshbuf_putf(seckey, "8:%08d)%d:", S2K_ITER_BYTE_COUNT, (int) sizeof(iv));
-				sshbuf_put(seckey, iv, sizeof(iv));
-				sshbuf_putf(seckey, ")%lu:", sshbuf_len(enc_sec_parms));
-				sshbuf_put(seckey, sshbuf_ptr(enc_sec_parms), sshbuf_len(enc_sec_parms));
-				sshbuf_put_u8(seckey, ')');
-				sshbuf_put(seckey, protected_at, strlen(protected_at));
-				sshbuf_put(seckey, "))", 2);
-			}
-			sshbuf_free(enc_sec_parms);
-		}
-	}
-	sshbuf_free(pub_parms);
-	sshbuf_free(sec_parms);
-	sshbuf_free(hash_str);
-	sshbuf_free(sec_str);
-
-	return seckey;
-=======
     /* First, we need to compute the hash of the key data. The string to be hashed is unfortunately not quite
      * exactly the same format as the subsequent string to write to the key, so for now we won't worry about
      * reusing pieces and parts.
@@ -1508,7 +1224,6 @@
     sshbuf_free(sec_str);
 
     return seckey;
->>>>>>> 981fe68e
 }
 
 /**
