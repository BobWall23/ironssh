/*
 * Copyright (c) 2016 IronCore Labs <bob.wall@ironcorelabs.com>
 *
 * Permission to use, copy, modify, and distribute this software for any
 * purpose with or without fee is hereby granted, provided that the above
 * copyright notice and this permission notice appear in all copies.
 *
 * THE SOFTWARE IS PROVIDED "AS IS" AND THE AUTHOR DISCLAIMS ALL WARRANTIES
 * WITH REGARD TO THIS SOFTWARE INCLUDING ALL IMPLIED WARRANTIES OF
 * MERCHANTABILITY AND FITNESS. IN NO EVENT SHALL THE AUTHOR BE LIABLE FOR
 * ANY SPECIAL, DIRECT, INDIRECT, OR CONSEQUENTIAL DAMAGES OR ANY DAMAGES
 * WHATSOEVER RESULTING FROM LOSS OF USE, DATA OR PROFITS, WHETHER IN AN
 * ACTION OF CONTRACT, NEGLIGENCE OR OTHER TORTIOUS ACTION, ARISING OUT OF
 * OR IN CONNECTION WITH THE USE OR PERFORMANCE OF THIS SOFTWARE.
 */

#include <string.h>
#include <pwd.h>

#include "openssl/rsa.h"
#include "openssl/sha.h"

#include "iron-common.h"
#include "iron-gpg.h"
#include "iron/gpg-internal.h"
#include "iron/util.h"

//================================================================================
//  Utility funcs
//================================================================================

/**
 *  Convert bytes to hex string.
 *
 *  Convert a byte array into its corresponding representation as ASCII hex characters.
 *
 *  @param hex Byte string
 *  @param hex_len Num bytes in hex
 *  @param str Place to put ASCII string. Must be at least 2 * hex_len + 1 bytes
 */
void
iron_hex2str(const u_char * hex, int hex_len, char * str)
{
    char * ptr = str;
    const u_char * hptr = hex;

    const char hex_digit[] = {
        '0', '1', '2', '3', '4', '5', '6', '7', '8', '9', 'A', 'B', 'C', 'D', 'E', 'F'
    };

    for (int ct = 0; ct < hex_len; ct++, hptr++) {
        *ptr++ = hex_digit[*hptr >> 4];
        *ptr++ = hex_digit[*hptr & 0x0f];
    }

    *ptr = '\0';
}

/**
 *  Convert hex string to bytes.
 *
 *  Convert a string of ASCII hex chars into a byte array. String should have an even number of chars.
 *  If the string is too long to fit into hex, returns error.
 *
 *  @param str String of ASCII hex
 *  @param hex Place to write byte array. Should point to strlen(str) / 2 bytes
 *  @param hex_len Size of hex
 *  @return int Num bytes in hex, negative number if error
 */
int
iron_str2hex(const char * str, u_char * hex, int hex_len)
{
    int retval = -1;
    const char * ptr = str;
    u_char * hptr = hex;
    *hptr = '\0';

    if ((strlen(str) % 2) == 0) {
        int ct = 0;
        while (*ptr && ct < hex_len) {
            unsigned int t;
            if (sscanf(ptr, "%2x", &t) != 1) {
                break;
            }
            ptr += 2;
            *(hptr++) = t;
            ct++;
        }
        if (*ptr == '\0') {
            retval = hptr - hex;
        }
    }
    return retval;
}

/**
 *  Write a four-byte integer into a byte array.
 *
 *  @param val Integer
 *  @param buf Place to write val (at least 4 bytes)
 */
void
iron_int_to_buf(int val, u_char * buf)
{
    buf[0] = (u_char) (val >> 24);
    buf[1] = (u_char) (val >> 16);
    buf[2] = (u_char) (val >> 8);
    buf[3] = (u_char) val;
}

/**
 *  Convert four bytes from an array into an integer.
 *
 *  @param val buf array from which to read
 *  @return int extracted integer 
 */
u_int32_t
iron_buf_to_int(const u_char * buf)
{
<<<<<<< HEAD
	unsigned int len = 0;
	for (int i = 0; i < 4; i++) {
		len = (len << 8) + buf[i];
	}

	return len;
=======
    unsigned int len = 0;
    for (int i = 0; i < 4; i++) {
        len = (len << 8) + buf[i];
    }

    return len;
>>>>>>> 981fe68e
}

/**
 *  Write bignum to buffer.
 *
 *  Write an OpenSSL BIGNUM in the MPI format used in GPG into an sshbuf. (two bytes containing the length
 *  in bits, MSB-first, followed by the bits, MSB first, padded with leading zero bits to full octets).
 *
 *  @param buf Place to write MPI
 *  @param bignum Value to convert to MPI format
 *  @return int 0 if successful, negative number if error
 */
int
iron_put_bignum(struct sshbuf * buf, const BIGNUM * bignum)
{
    int retval = -1;
    int num_bits = BN_num_bits(bignum);
    int num_bytes = BN_num_bytes(bignum);

    if (sshbuf_put_u16(buf, num_bits) == 0) {
        u_char tmp[2 * GPG_MAX_KEY_SIZE];
        BN_bn2bin(bignum, tmp);
        if (sshbuf_put(buf, tmp, num_bytes) == 0) {
            retval = 0;
        }
    }

    return retval;
}

/**
 *  Write byte array to buffer as S-expression.
 *
 *  Format an array of bytes as a GPG S-expression (length in bytes, as an ASCII string, followed by ':', then
 *  the byte array).
 *
 *  The first byte of the S-expression needs to not have the high (sign) bit set. If it does, add a 0 byte at
 *  the start.
 *
 *  @param buf Place to write S-expression
 *  @param bstr Byte array
 *  @param bstr_len Num bytes in bstr
 */
void
iron_put_num_sexpr(struct sshbuf * buf, const u_char * bstr, int bstr_len)
{
    if (*bstr > 0x7f) {
        bstr_len++;
    }

    char tmp[32];
    int tlen = sprintf(tmp, "%d:", bstr_len);
    sshbuf_put(buf, tmp, tlen);

    if (*bstr > 0x7f) {
        sshbuf_put_u8(buf, 0);
        sshbuf_put(buf, bstr, bstr_len - 1);
    } else {
        sshbuf_put(buf, bstr, bstr_len);
    }
}

/**
 *  Swap order of bytes in one byte array into a second array.
 *
 *  @param src Input byte array
 *  @param dst Place to write reversed byte array (at least len bytes)
 *  @param len Num bytes in src
 */
void
iron_reverse_byte_array(const u_char * src, u_char * dst, unsigned int len) {
    for (unsigned int i = 0; i < len; i++) {
        dst[i] = src[len - 1 - i];
    }
}

/**
 *  Swap order of bytes in a byte array in place
 *
 *  @param arr Byte array
 *  @param len Num bytes in arr
 */
void
iron_reverse_byte_array_in_place(u_char * arr, unsigned int len) {
    for (unsigned int ct = 0; ct < len / 2; ct++) {
        unsigned int ct2 = len - 1 - ct;
        u_char tmp = arr[ct];
        arr[ct]  = arr[ct2];
        arr[ct2] = tmp;
    }
}

/**
 *  Calculate SHA1 hash of sshbuf contents.
 *
 *  @param buf Buffer to hash
 *  @param hash Place to write computed hash - at least SHA_DIGEST_LENGTH bytes
 */
void
iron_compute_sha1_hash_sshbuf(const struct sshbuf * buf, u_char * hash)
{
    SHA_CTX ctx;
    SHA1_Init(&ctx);
    SHA1_Update(&ctx, sshbuf_ptr(buf), sshbuf_len(buf));
    SHA1_Final(hash, &ctx);
}

/**
 *  Calculate SHA1 hash of byte array.
 *
 *  @param bstr Byte array
 *  @param bstr_len Num bytes in bstr
 *  @param hash Place to write computed hash - at least SHA_DIGEST_LENGTH bytes
 */
void
iron_compute_sha1_hash_chars(const u_char * bstr, int bstr_len, u_char * hash)
{
    SHA_CTX ctx;
    SHA1_Init(&ctx);
    SHA1_Update(&ctx, bstr, bstr_len);
    SHA1_Final(hash, &ctx);
}

/**
 *  Simultaneously update a SHA1 hash, a SHA256 hash, and an AES encryption with data buffer.
 *
 *  Given a block of data, add to running SHA1 hash and optionally a SHA256 hash, then AES encrypt the
 *  data and write to output buffer.
 *
 *  @param sha_ctx Running SHA1 hash
 *  @param sig_ctx Running SHA256 hash, or NULL to skip SHA256
 *  @param aes_ctx Running AES encryption of data
 *  @param input Buffer to hash/encrypt
 *  @param size Num bytes in input
 *  @param output Place to write encrypted output generated by AES
 *  @return int Num bytes written to output
 */
int
iron_hashcrypt(SHA_CTX * mdc_ctx, SHA256_CTX * sig_ctx, EVP_CIPHER_CTX * aes_ctx, const u_char * input,
<<<<<<< HEAD
	   	  int size, u_char * output)
{
	int num_written;
	SHA1_Update(mdc_ctx, input, size);
	if (sig_ctx != NULL) {
		SHA256_Update(sig_ctx, input, size);
	}
	if (EVP_EncryptUpdate(aes_ctx, output, &num_written, input, size)) return num_written;
	else return -1;
=======
          int size, u_char * output)
{
    int num_written;
    SHA1_Update(mdc_ctx, input, size);
    if (sig_ctx != NULL) {
        SHA256_Update(sig_ctx, input, size);
    }
    if (EVP_EncryptUpdate(aes_ctx, output, &num_written, input, size)) return num_written;
    else return -1;
>>>>>>> 981fe68e
}


/**
 *  Sign a hash using an RSA key.
 *
 *  Computes the RSA signature of a hash given the RSA signing key (needs to have secret key populated).
 *
 *  @param digest Byte array containing hash
 *  @param digest_len Num bytes in digest
 *  @param key RSA key to use to sign hash
 *  @return BIGNUM * bignum containing the computed signature, NULL if error
 */
BIGNUM *
iron_compute_rsa_signature(const u_char * digest, size_t digest_len, const Key * key)
{

    size_t rsa_len = RSA_size(key->rsa);
    unsigned int len;
    u_char * tmp_sig = malloc(rsa_len);

    if (RSA_sign(NID_sha256, digest, digest_len, tmp_sig, &len, key->rsa) != 1) {
        return NULL;
    } else {
        BIGNUM * sig = BN_new();
        BN_bin2bn(tmp_sig, len, sig);
        free(tmp_sig);
        return sig;
    }

}

/**
 *  Check the directory/file name to see if it ends with the .iron sharing suffix.
 *
 *  @param fname Path name to inspect
 *  @return int Offset of suffix in fname, or -1 if fname doesn't end with suffix
 */
int
iron_extension_offset(const char * name)
{
        int retval = -1;
        int offset = strlen(name) - IRON_SECURE_FILE_SUFFIX_LEN;
        if (offset >= 0) {
                if (strcmp(name + offset, IRON_SECURE_FILE_SUFFIX) == 0) {
                        retval = offset;
                }
        }

        return retval;
}<|MERGE_RESOLUTION|>--- conflicted
+++ resolved
@@ -117,21 +117,12 @@
 u_int32_t
 iron_buf_to_int(const u_char * buf)
 {
-<<<<<<< HEAD
-	unsigned int len = 0;
-	for (int i = 0; i < 4; i++) {
-		len = (len << 8) + buf[i];
-	}
-
-	return len;
-=======
     unsigned int len = 0;
     for (int i = 0; i < 4; i++) {
         len = (len << 8) + buf[i];
     }
 
     return len;
->>>>>>> 981fe68e
 }
 
 /**
@@ -271,17 +262,6 @@
  */
 int
 iron_hashcrypt(SHA_CTX * mdc_ctx, SHA256_CTX * sig_ctx, EVP_CIPHER_CTX * aes_ctx, const u_char * input,
-<<<<<<< HEAD
-	   	  int size, u_char * output)
-{
-	int num_written;
-	SHA1_Update(mdc_ctx, input, size);
-	if (sig_ctx != NULL) {
-		SHA256_Update(sig_ctx, input, size);
-	}
-	if (EVP_EncryptUpdate(aes_ctx, output, &num_written, input, size)) return num_written;
-	else return -1;
-=======
           int size, u_char * output)
 {
     int num_written;
@@ -291,7 +271,6 @@
     }
     if (EVP_EncryptUpdate(aes_ctx, output, &num_written, input, size)) return num_written;
     else return -1;
->>>>>>> 981fe68e
 }
 
 
