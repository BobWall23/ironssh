/*
 * Copyright (c) 2016 IronCore Labs <bob.wall@ironcorelabs.com>
 *
 * Permission to use, copy, modify, and distribute this software for any
 * purpose with or without fee is hereby granted, provided that the above
 * copyright notice and this permission notice appear in all copies.
 *
 * THE SOFTWARE IS PROVIDED "AS IS" AND THE AUTHOR DISCLAIMS ALL WARRANTIES
 * WITH REGARD TO THIS SOFTWARE INCLUDING ALL IMPLIED WARRANTIES OF
 * MERCHANTABILITY AND FITNESS. IN NO EVENT SHALL THE AUTHOR BE LIABLE FOR
 * ANY SPECIAL, DIRECT, INDIRECT, OR CONSEQUENTIAL DAMAGES OR ANY DAMAGES
 * WHATSOEVER RESULTING FROM LOSS OF USE, DATA OR PROFITS, WHETHER IN AN
 * ACTION OF CONTRACT, NEGLIGENCE OR OTHER TORTIOUS ACTION, ARISING OUT OF
 * OR IN CONNECTION WITH THE USE OR PERFORMANCE OF THIS SOFTWARE.
 */

#include "includes.h"

#include <sys/types.h>
#include <sys/stat.h>
#include <errno.h>
#include <pwd.h>
#include <string.h>
#include <unistd.h>
#include "log.h"
#include "sshbuf.h"
#include "xmalloc.h"

#include "iron-common.h"
#include "iron-gpg.h"
#include "iron/gpg-internal.h"
#include "iron/gpg-key.h"
#include "iron/gpg-keyfile.h"
#include "iron/gpg-packet.h"
#include "iron/gpg-trustdb.h"
#include "iron/recipient.h"
#include "iron/util.h"



static int      gpg_now;        //  Everything that timestamps a packet during the same "transaction" should
                                //  use this time, so they all get timestamped the same.
static char   * user_login;     //  Stores the login of the user running the process. Set at initialization.

static char   * user_ssh_dir;   //  The ~/.ssh directory for user_login.

static char   * user_ironcore_dir;  //  The ~/.ssh/ironcore directory for user_login.

static char   * hostname = "";  //  Name of the host to which ironsftp connected

static int      inited = 0;     //  Indicates that the process has initialized everything needed for IronSFTP

/**
 *  Initialize the needful.
 *
 */
int
iron_initialize(void)
{
    int retval = 0;
    if (!inited) {
#ifdef WITH_OPENSSL
        OpenSSL_add_all_algorithms();
#endif
        if (sodium_init() == -1) {
            retval = -1;
            fatal("Couldn't initialize sodium library");
        }

        struct passwd * user_pw = getpwuid(getuid());
        if (user_pw == NULL) {
            retval = -1;
            fatal("Unable to determine current user's login\n");
        } else {
            user_login = xstrdup(user_pw->pw_name);
            char path[PATH_MAX];
            sprintf(path, "%s/.ssh/", user_pw->pw_dir);
            user_ssh_dir = xstrdup(path);
            strlcat(path, IRONCORE_SUBDIR, PATH_MAX);
            user_ironcore_dir = xstrdup(path);
        }
        inited = 1;
    }

    gpg_now = (u_int32_t) time(NULL);
    return retval;
}

void
iron_set_host(const char * remote_host){
    if (remote_host && *remote_host) hostname = xstrdup(remote_host);
}

const char *
iron_host(void)
{
    return hostname;
}

const char *
iron_user_login(void)
{
    if (!inited) iron_initialize();
    return user_login;
}

const char *
iron_user_ssh_dir(void)
{
    if (!inited) iron_initialize();
    return user_ssh_dir;
}

const char *
iron_user_ironcore_dir(void)
{
    if (!inited) iron_initialize();
    return user_ironcore_dir;
}

u_int32_t
iron_gpg_now(void)
{
    if (!inited) iron_initialize();
    return gpg_now;
}


/**
 *  Attempt to open an output file to hold encrypted data.
 *
 *  For an input path, generate an associated file name for the output (by appending ".iron"). If that file
 *  already exists, generate a file name using mkstemps.
 *
 *  @param fname Name of input file
 *  @param enc_fname Place to write name of output file. Should point to at least PATH_MAX chars
 *  @return FILE * NULL if unsuccessful, pointer to open file otherwise
 */
static FILE *
open_encrypted_output_file(const char * fname, char * enc_fname)
{
    if (strlen(fname) > PATH_MAX - 6 - IRON_SECURE_FILE_SUFFIX_LEN) {
        error("Input file name too long to append \"%s\".", IRON_SECURE_FILE_SUFFIX);
        return NULL;
    }

    FILE * out_file = NULL;
    
    strcpy(enc_fname, fname);
    strcat(enc_fname, IRON_SECURE_FILE_SUFFIX);

    if (access(enc_fname, F_OK) == 0) {
        sprintf(enc_fname, "%s_XXXX%s", fname, IRON_SECURE_FILE_SUFFIX);
        int fd = mkstemps(enc_fname, IRON_SECURE_FILE_SUFFIX_LEN);
        if (fd > 0) out_file = fdopen(fd, "w+");
    } else {
        out_file = fopen(enc_fname, "w+");
    }

    if (out_file == NULL) {
        error("Could not open output file \"%s\" to hold encrypted data from \"%s\".", enc_fname, fname);
    }

    return out_file;
}

/**
 *  Encrypt data from input file, write to output file.
 *
 *  Read input, hash/encrypt, and write encrypted data to output file. Reads in 8K chunks. After all input
 *  data is processed, there may be a partial block in the AES cipher.
 *
 *  @param infile File to read for input
 *  @param outfile File to which to write encrypted data
 *  @param mdc_ctx SHA1 hash to update with input file data
 *  @param sig_ctx SHA256 hash to update with input file data
 *  @param aes_ctx AES cipher to use to encrypt input file data
 *  @return int Num bytes read from input file
 */
static int
encrypt_input_file(FILE * infile, FILE * outfile, SHA_CTX * mdc_ctx, SHA256_CTX * sig_ctx, EVP_CIPHER_CTX * aes_ctx)
{
#define DECRYPT_CHUNK_SIZE 8 * 1024
    u_char * enc_buf = malloc(DECRYPT_CHUNK_SIZE + 2 * AES_BLOCK_SIZE);
    u_char * input = malloc(DECRYPT_CHUNK_SIZE);
    int      num_written;

    //  Now just read blocks of the input file, hash them, encrypt them, and output the encrypted data.
    int total_read = 0;
    int num_read = fread(input, 1, DECRYPT_CHUNK_SIZE, infile);
    while (num_read > 0) {
        total_read += num_read;
        num_written = iron_hashcrypt(mdc_ctx, sig_ctx, aes_ctx, input, num_read, enc_buf);
        if (num_written < 0 || (int) fwrite(enc_buf, 1, num_written, outfile) != num_written) {
            total_read = -1;
            break;
        }
        num_read = fread(input, 1, DECRYPT_CHUNK_SIZE, infile);
    }

    free(enc_buf);
    free(input);
    return total_read;
}

/**
 *  Encrypt actual file data into output file.
 *
 *  Encrypt the actual file data, using the symmetric key we generated and encrypted. This is a multi-step process:
 *    1. Place data into a Literal Data Packet.
 *    2. [optional] Generate a Compressed Data Packet containing the compressed Literal Data Packet
 *    3. Prefix this data packet with 16 bytes of random data, then 2 bytes that repeat the last of those 16 bytes.
 *    4. Append a Modification Detection Code Packet, which is a SHA1 hash of the data from 3 plus the first two
 *       bytes of the MDC packet (0xd314)
 *    4. Encrypt
 *    5. Place into a Symmetrically Encrypted and Protected Data Packet.
 *
 *  For now, we skip compression and just stuff the data into a literal data packet. We also limit the size of
 *  files we handle to 2^32 - 1024 bytes, so we can fit each packet length into four bytes.
 *
 *  @param infile File from which to read data
 *  @param fname Path of input file
 *  @param sym_key Randomly generated symmetric key to used to encrypt data. Should be AES256_KEY_BYTES
 *  @param rsa_key Key to use to sign message. Secret parms will be populated if they are not already
 *  @return int 0 if successful, negative number if error
 *  @param outfile File to which to write encrypted data
 */
static int
write_encrypted_data_file(FILE * infile, const char * fname, const u_char * sym_key, Key * rsa_key,
                          const u_char * rsa_key_id, FILE * outfile)
{
    int retval = -1;

    //  Set up the SHA1 hash that will accumulate the literal data and generate the MDC packet at the end,
    //  and the SHA256 hash we use for the signature packet
    SHA_CTX mdc_ctx;
    SHA1_Init(&mdc_ctx);
    SHA256_CTX sig_ctx;
    SHA256_Init(&sig_ctx);

    //  Set up the AES256 cipher to encrypt the literal data
    EVP_CIPHER_CTX aes_ctx;
    const EVP_CIPHER * aes_cipher = EVP_aes_256_cfb();
    EVP_CIPHER_CTX_init(&aes_ctx);
    if (EVP_EncryptInit_ex(&aes_ctx, aes_cipher, NULL /* dflt engine */, sym_key, NULL /* dflt iv */)) {
        //  First output the start of the Symmetrically Encrypted Integrity Protected Data Packet.
        //  This requires that we know how long the data packet will be, so retrieve the file size.
        struct stat statstr;
        fstat(fileno(infile), &statstr);

        //  The SEIPD packet will wrap a one-pass signature packet, a literal data packet, and a signature
        //  packet. Need to figure out how long they are going to be as well. Go ahead and generate the OPS
        //  packet and header so we know their length, then generate the literal data packet header.
        gpg_packet ops_pkt;
        generate_gpg_one_pass_signature_packet(rsa_key_id, &ops_pkt);
        u_char ops_hdr[7];
        int ops_hdr_len = generate_gpg_tag_and_size(ops_pkt.tag, ops_pkt.len, ops_hdr);

        u_char data_pkt_hdr[128];
        int data_pkt_hdr_len = generate_gpg_literal_data_packet(fname, statstr.st_size, statstr.st_mtime,
                data_pkt_hdr);

        //  Now generate the signature packet - we can get everything except the actual signature data. The
        //  length generated for the packet includes the signature that will be populated later.
        gpg_packet sig_pkt;
        generate_gpg_data_signature_packet(rsa_key, rsa_key_id, &sig_pkt);
        u_char sig_hdr[7];
        int sig_hdr_len = generate_gpg_tag_and_size(sig_pkt.tag, sig_pkt.len, sig_hdr);

<<<<<<< HEAD
        //  Add everything together to get the length of the encrypted data that will go into SEIPD packet:
        //  random data prefix, OPS, literal data, signature, and MDC packets
=======
        //  Add everything together to get the SEIPD packet size: random data prefix, OPS, literal data,
        //  signature, and MDC packets, plus the SEIPD version # prefix
>>>>>>> 981fe68e
        int data_len = AES_BLOCK_SIZE + 2 /* random data prefix */ + 
                       ops_hdr_len + ops_pkt.len /* OPS packet */+
                       data_pkt_hdr_len + statstr.st_size /* literal data packet */ +
                       sig_pkt.len + sig_hdr_len + /* signature packet */
                       GPG_MDC_PKT_LEN;

        //  Start emitting the SEIP packet.
        gpg_packet seipd_pkt;
        generate_gpg_seipd_packet_hdr(data_len, &seipd_pkt);
        retval = put_gpg_packet(outfile, &seipd_pkt);
        sshbuf_free(seipd_pkt.data);
        if (retval == 0) {
            //  From this point, everything is hashed and encrypted. Start with the random prefix bytes, then the
            //  last two bytes repeated.
            u_char input[128];
            u_char output[128];
            randombytes_buf(input, AES_BLOCK_SIZE);
            input[AES_BLOCK_SIZE] = input[AES_BLOCK_SIZE - 2];
            input[AES_BLOCK_SIZE + 1] = input[AES_BLOCK_SIZE - 1];

            u_char * outp = output + iron_hashcrypt(&mdc_ctx, NULL, &aes_ctx, input, AES_BLOCK_SIZE + 2, output);

            //  Add the one pass signature packet.
            outp += iron_hashcrypt(&mdc_ctx, NULL, &aes_ctx, ops_hdr, ops_hdr_len, outp);
            outp += iron_hashcrypt(&mdc_ctx, NULL, &aes_ctx, sshbuf_ptr(ops_pkt.data), ops_pkt.len, outp);

            //  Add the header for the Literal Data Packet
            outp += iron_hashcrypt(&mdc_ctx, NULL, &aes_ctx, data_pkt_hdr, data_pkt_hdr_len, outp);
            fwrite(output, 1, outp - output, outfile);

            //  Now we start accumulating the hash for the signature packet as well, while we read and
            //  encrypt the file data.
            int total_read = encrypt_input_file(infile, outfile, &mdc_ctx, &sig_ctx, &aes_ctx);
            if (total_read >= 0) {
                if ((off_t) total_read == statstr.st_size) {
                    //  Finish off the signature hash, then sign it and write the signature packet.
                    if (finalize_gpg_data_signature_packet(&sig_ctx, rsa_key, &sig_pkt) == 0) {
                        outp = output;
                        outp += iron_hashcrypt(&mdc_ctx, NULL, &aes_ctx, sig_hdr, sig_hdr_len, outp);
                        outp += iron_hashcrypt(&mdc_ctx, NULL, &aes_ctx, sshbuf_ptr(sig_pkt.data), sig_pkt.len, outp);
                        fwrite(output, 1, outp - output, outfile);
                        retval = write_gpg_mdc_packet(outfile, &mdc_ctx, &aes_ctx);
                    } else {
                        error("Unable to retrieve secret RSA key to sign message.");
                    }
                } else {
                    error("Did not read the complete input file.");
                }
            }
        }

        EVP_CIPHER_CTX_cleanup(&aes_ctx);
    }

    return retval;
}

/**
 *  Encrypt the specified file and write to new file.
 *
 *  Given the name of an input file, form an output file name by appending .iron, then generate the GPG
 *  packets necessary to share the encrypted data with specified recipients. Follow that with a packet
 *  containing the encrypted data.
 *
 *  @param fname Path of the file to encrypt
 *  @param enc_fname Output the path of the encrypted file - should point to at least PATH_MAX chars
 *  @return int - file number of the output file, or negative number if error
 */
int
write_gpg_encrypted_file(const char * fname, char * enc_fname)
{
    if (iron_initialize() != 0) return -1;

    int retval = -1;
    FILE * infile = fopen(fname, "r");
    if (infile != NULL) {
        FILE * outfile = open_encrypted_output_file(fname, enc_fname);
        if (outfile != NULL) {
            u_char sym_key_frame[AES256_KEY_BYTES + AES_WRAP_BLOCK_SIZE];
            int frame_len = generate_gpg_sym_key_frame(sym_key_frame);
            if (frame_len == sizeof(sym_key_frame)) {
                retval = 0;
                // Need to generate a "Public Key Encrypted Session Key Packet" for each of the recipients.
                const gpg_public_key * recipient_key;
                int recip_ct = iron_get_recipients(&recipient_key);
                for (int i = 0; retval == 0 && i < recip_ct; i++) {
                    gpg_packet pkesk;
                    generate_gpg_pkesk_packet(recipient_key + i, sym_key_frame, sizeof(sym_key_frame), &pkesk);
                    retval = put_gpg_packet(outfile, &pkesk);
                    sshbuf_free(pkesk.data);
                    pkesk.data = NULL;
                }

                if (retval == 0) {
                    //  The first recipient is always the current user - use that entry's key and key ID.
                    //  We cheat and cast the const out of the recipient key pointer - we only ever write to
                    //  the current user's key.
                    retval = write_encrypted_data_file(infile, fname, sym_key_frame + 1,
                                                       (Key *) &(recipient_key[0].rsa_key),
                                                       GPG_KEY_ID_FROM_FP(recipient_key[0].signer_fp), outfile);
                    if (retval == 0) {
                        retval = fileno(outfile);
                    }
                }
            } else {
                error("Unable to generate key to encrypt data.");
            }
            fflush(outfile);
            rewind(outfile);
        }
        fclose(infile);
    } else {
        error("Unable to read input file \"%s\".", fname);
    }

    return retval;
}

/**
 *  Open file to which to write decrypted data.
 *
 *  Given the path of the encrypted file, generate path to which to write decrypted data by stripping ".iron"
 *  from the name. If the input file name doesn't have a .iron extension, return an error. Open the generated
 *  path name for write+ - will overwrite if the file exists.
 *
 *  @param fname Path of input file
 *  @param dec_fname Place to write name of output file. Should be at least PATH_MAX bytes
 *  @return FILE * Opened output file, NULL if unable to open for output.
 */
static FILE *
open_decrypted_output_file(const char * fname, char * dec_fname)
{
    if (strlen(fname) > PATH_MAX - 1) {
        error("Name of encrypted file, \"%s\", is too long.", fname);
        return NULL;
    }

    FILE * out_file = NULL;
    strcpy(dec_fname, fname);
    int offset = iron_extension_offset(dec_fname);

    if (offset > 0) {
        dec_fname[offset] = '\0';
        out_file = fopen(dec_fname, "w+");
        if (out_file == NULL) {
            error("Could not open output file \"%s\" to hold decrypted data from \"%s\".", dec_fname, fname);
        }
    } else {
        error("Expect the file to be decrypted to have a \"%s\" extension,\n   but \"%s\" does not.",
              IRON_SECURE_FILE_SUFFIX, fname);
    }

    return out_file;
}

/**
 *  Extract information from start of encrypted data packet.
 *
 *  Read the start of the packet from the file, get the SHA1 hash going, start decrypting, extract
 *  file name.
 *
 *  @param mdc_ctx SHA1 hash of decrypted data
 *  @param aes_ctx AES cipher to decrypt data
 *  @param infile File from which to read encrypted data
 *  @param dec_buf Place to store decrypted data (at least 528 bytes)
 *  @param rsa_key_id Place to store key ID extracted from OPS packet
 *  @param fname Place to store name of the file that was encrypted (at least PATH_MAX bytes)
 *  @param num_dec Place to store number of bytes decrypted
 *  @param len Place to store remaining size of encrypted data to process
 *  @param extra Place to store number of bytes of trailing MDC packet that have already been read
 *  @return int Num bytes written to dec_buf array, negative number if error
 */
static int
process_enc_data_hdr(SHA_CTX * mdc_ctx, EVP_CIPHER_CTX * aes_ctx, FILE * infile, u_char * dec_buf,
                     u_char * rsa_key_id, char * fname, int * num_dec, ssize_t * len, int * extra)
{
//  After the header for the SEIPD packet and the one byte version number, there should be encrypted
//  data. The start of this data has 16 bytes of random data, the last two bytes of that data repeated,
//  the header of the literal data packet (at least two bytes), a byte for the data format, a byte for
//  the file name length, the file name (at least one byte), and a four byte timestamp.
#define MIN_ENC_DATA_HDR_SIZE   27

    //  More than enough space to get through all the header stuff and into the encrypted file data.
    u_char input[DECRYPT_CHUNK_SIZE];
    size_t num_read = fread(input, 1, sizeof(input), infile);
    if (num_read < MIN_ENC_DATA_HDR_SIZE) {
        error("Input too short - cannot recover data.");
        return -1;
    }

    EVP_DecryptUpdate(aes_ctx, dec_buf, num_dec, input, num_read);
    if (*num_dec <= AES_BLOCK_SIZE + 2) {
        error("Decrypted input too short - cannot recover data.");
        return -2;
    }

    //  The first 16 bytes are random data, then the last two bytes of those 16 should be repeated.
    if (dec_buf[AES_BLOCK_SIZE] != dec_buf[AES_BLOCK_SIZE - 2] ||
            dec_buf[AES_BLOCK_SIZE + 1] != dec_buf[AES_BLOCK_SIZE - 1]) {
        error("Checksum error in header - cannot recover data.");
        return -3;
    }
    u_char * dptr = dec_buf + AES_BLOCK_SIZE + 2;

    gpg_tag tag = GPG_TAG_DO_NOT_USE;
    *len = 0;

    //  First up, we expect a One Pass Signature (OPS) packet.
    int tag_size_len = extract_gpg_tag_and_size(dptr, &tag, len);
    dptr += tag_size_len;
    int ops_len = extract_gpg_one_pass_signature_packet(dptr, *num_dec - (dptr - dec_buf), rsa_key_id);
    if (tag != GPG_TAG_ONE_PASS_SIGNATURE || ops_len < 0 || ops_len != *len) {
        error("Input file missing valid one pass signature.");
        return -4;
    }
    dptr += ops_len;

    tag_size_len = extract_gpg_tag_and_size(dptr, &tag, len);
    dptr += tag_size_len;
    if (tag != GPG_TAG_LITERAL_DATA || *(dptr++) != 'b') {  //  We always write literal data in "binary" format)
        error("Unexpected data at start of packet - cannot recover data.");
        return -4;
    }
    int fname_len = *(dptr++);
    memcpy(fname, dptr, fname_len);
    fname[fname_len] = '\0';
    dptr += fname_len;

<<<<<<< HEAD
    u_int32_t file_ts = iron_buf_to_int(dptr);
=======
    // u_int32_t file_ts = iron_buf_to_int(dptr);  Not using currently, so just skip over
>>>>>>> 981fe68e
    dptr += 4;

    *len -= fname_len + 1 /*format spec*/ + 1 /* fname len byte*/ + 4 /*timestamp*/;

    //  The rest of the encrypted data is the encrypted file data, followed by the signature and MDC packets.
    //  Figure out how much of the current decrypted buffer is file data - part of it might be MDC packet.
    //  *len contains the number of bytes left in the literal data packet
    //  *num_dec contains the number of bytes left in the decryption output buffer
    *num_dec -= (dptr - dec_buf);
    SHA1_Update(mdc_ctx, dec_buf, dptr - dec_buf);

    if (*len < *num_dec) {  // At least part of Sig/MDC packets in buffer
        *extra = *num_dec - *len;
        *num_dec = *len;
    } else {
        *extra = 0;
    }

    return dptr - dec_buf;
}

/**
 *  Read encrypted input, write decrypted output.
 *
 *  Read chunks from the file, decrypt them, and write the decrypted data to the output file until
 *  we have exhausted the literal data packet.
 *
 *  *** NOTE: until we have a way to retrieve the RSA key for a key ID, we can't verify the signature
 *  packet. But we do accumulate the hash as we go, in preparation.
 *
 *  @param mdc_ctx SHA1 hash of decrypted data
 *  @param sig_ctx SHA256 hash of decrypted data
 *  @param aes_ctx AES cipher to decrypt data
 *  @param rsa_key_id ID of the key that signed the data while encrypting
 *  @param infile File from which to read encrypted data
 *  @param outfile File to which to write decrypted data
 *  @param dec_buf Place to store decrypted data (at least DECRYPT_CHUNK_SIZE + 2 * AES_BLOC_SIZE bytes)
 *  @param offset Offset into output buffer at which to start initially
 *  @param len Num bytes enc. data to process
 *  @param extra Num bytes of MDC packet already read
 *  @return int 0 if successful, negative number if error
 */
static int
process_enc_data(SHA_CTX * mdc_ctx, SHA256_CTX * sig_ctx, EVP_CIPHER_CTX * aes_ctx, u_char * rsa_key_id,
                 FILE * infile, FILE * outfile, u_char * dec_buf, int offset, ssize_t len, int extra)
{
    int retval = 0;

    u_char input[DECRYPT_CHUNK_SIZE];
    int num_dec;
    int num_read;
    u_char * dptr = dec_buf + offset;

    while (len > 0) {
        num_read = fread(input, 1, sizeof(input), infile);
        if (ferror(infile)) {
            error("Error reading input file.");
            retval = -1;
            break;
        }
        EVP_DecryptUpdate(aes_ctx, dec_buf, &num_dec, input, num_read);

        dptr = dec_buf;
        if (len < num_dec) {  // At least part of MDC packet in buffer
            extra = num_dec - len;
            dptr += len;
            num_dec = len;
        } else {
            extra = 0;
            dptr += num_dec;
        }

        if (fwrite(dec_buf, 1, num_dec, outfile) != (size_t) num_dec) {
            error("Error writing output file");
            retval = -1;
            break;
        }
        len -= num_dec;
        SHA1_Update(mdc_ctx, dec_buf, num_dec);
        SHA256_Update(sig_ctx, dec_buf, num_dec);
    }

    //  When we get to here, we should have written the entire decrypted data file, and dptr should
    //  point to the start of the Signature packet, if there was part of it in the last decrypted block.
    //  Read the rest of the Signature and MDC packets and validate them.
    if (retval == 0) {
        retval = -1;

        num_read = fread(input, 1, sizeof(input), infile);
        if (!ferror(infile)) {
            if (extra > 0) {
                memmove(dec_buf, dptr, extra);
                dptr = dec_buf + extra;
            }
            EVP_DecryptUpdate(aes_ctx, dptr, &num_dec, input, num_read);
            int last_dec;
            EVP_DecryptFinal_ex(aes_ctx, dptr + num_dec, &last_dec);
            num_dec += last_dec + extra;

            //  dec_buf should contain the signature packet followed by the MDC packet now.
            last_dec = process_data_signature_packet(dec_buf, num_dec, sig_ctx, rsa_key_id);
            if (last_dec > 0) {
                SHA1_Update(mdc_ctx, dec_buf, last_dec);
                dptr = dec_buf + last_dec;

                if ((num_dec - last_dec) == GPG_MDC_PKT_LEN) {
                    SHA1_Update(mdc_ctx, dptr, 2);
                    u_char digest[SHA_DIGEST_LENGTH];
                    SHA1_Final(digest, mdc_ctx);

                    if (memcmp(dptr + 2, digest, sizeof(digest)) == 0) {
                        retval = 0;
                    } else {
                        error("Invalid Modification Detection Code - cannot recover data.");
                    }
                } else {
                    error("Length of input incorrect - cannot recover data.");
                }
            } else {
                error("Unable to validate signature (error %d) - cannot recover data.", last_dec);
            }
        } else {
            error("Error reading input file.");
        }
    }

    return retval;
}

/**
 *  Read GPG encrypted data file, write decrypted data to other file.
 *
 *  Process a file that should contain GPG-encrypted data. This data is expected to be one or more Public Key
 *  Encrypted Symmetric Key (PKESK) packets, one of which was generated for the current recipient, followed by
 *  a Symmetrically Encrypted and Integrity Protected Data (SEIPD) packet. This packet must be decrypted to
 *  recover a Literal Data packet, followed by a Modification Detection Code (MDC) packet.
 *
 *  If we can find the PKESK packet and successfully recover the symmetric key from it, we find the SEIPD packet,
 *  open an output file (by removing the ".iron" suffix from the input file name, or by appending ".iron.dec"
 *  if the input file doesn't end in ".iron", decrypt the data, find the Literal Data packet, retrieve the file
 *  data from it, and write it to the output file. After the Literal Data packet, validate that the contents of
 *  the MDC packet matches the running hash we have computed.
 *
 *  @param fname Name of the input file to read
 *  @param dec_fname Place to write name of the output file that is created (at least PATH_MAX chars)
 *  @return 0 if successful, negative number if errors
 */
int
write_gpg_decrypted_file(const char * fname, char * dec_fname)
{
    if (iron_initialize() != 0) return -1;

    FILE * infile = fopen(fname, "r");
    if (infile == NULL) {
        error("Could not open file \"%s\" for input.", fname);
        return -1;
    }

    int retval = -1;
    *dec_fname = '\0';
    u_char msg[512];
    gpg_tag next_tag;
    int     next_len;

    const gpg_public_key * pub_keys = iron_get_recipient_keys(user_login);
    if (pub_keys == NULL) {
        error("Unable to retrieve public IronCore keys for user %s.", user_login);
        fclose(infile);
        return -1;
    }

    retval = get_gpg_pkesk_packet(infile, GPG_KEY_ID_FROM_FP(pub_keys->fp), msg, &next_tag, &next_len);
    if (retval == 0) {
        u_char * msg_ptr = msg;
        if (*(msg_ptr++) == GPG_PKALGO_ECDH) {
            const u_char *ephem_pk;
            int ekey_offset = extract_gpg_ephemeral_key(msg_ptr, &ephem_pk);
            if (ekey_offset < 0) {
                fclose(infile);
                return -2;
            }
            msg_ptr += ekey_offset;

            //  If we are actually able to retrieve what we think is a PKESK packet, chances are good that
            //  this is really a file containing GPG encrypted data. Before we can get further, we need to
            //  retrieve the user's secret key.
            u_char sym_key[AES256_KEY_BYTES];
            int rv = extract_gpg_sym_key(msg_ptr, pub_keys, ephem_pk, sym_key);
            if (rv < 0) {
                fclose(infile);
                return -4;
            }

            //  The next header we read after we processed all the PKESK packets should be the SEIPD
            //  packet. After the header, there is a one byte version number, then encrypted data.
            //
            //  Note that the encrypted data will always be long enough to output at least two blocks (32
            //  bytes) in the first call to DecryptUpdate - the header + MDC packet is more than 32 bytes,
            //  even if the file name is 1 character long and the file is empty.
            u_char dec_buf[DECRYPT_CHUNK_SIZE + 2 * AES_BLOCK_SIZE];
            u_char seipd_ver = fgetc(infile);
            if (next_tag == GPG_TAG_SEIP_DATA && seipd_ver == GPG_SEIPD_VERSION) {
                SHA_CTX mdc_ctx;            //  One hash for the Modification Detection Code
                SHA1_Init(&mdc_ctx);
                SHA256_CTX sig_ctx;         //  One hash for the Signature packet
                SHA256_Init(&sig_ctx);

                EVP_CIPHER_CTX aes_ctx;
                const EVP_CIPHER * aes_cipher = EVP_aes_256_cfb();
                EVP_CIPHER_CTX_init(&aes_ctx);
                if (EVP_DecryptInit_ex(&aes_ctx, aes_cipher, NULL /*dflt engine*/, sym_key,
                            NULL /*dflt iv*/)) {
                    int num_dec;
                    ssize_t len;
                    int extra;
                    char local_fname[PATH_MAX];
                    u_char rsa_key_id[GPG_KEY_ID_LEN];

                    int dec_offset = process_enc_data_hdr(&mdc_ctx, &aes_ctx, infile, dec_buf, rsa_key_id,
                                                          local_fname, &num_dec, &len, &extra);
                    if (dec_offset < 0) {
                        fclose(infile);
                        return -5;
                    }

                    u_char * dptr = dec_buf + dec_offset;
                    FILE * outfile = open_decrypted_output_file(fname, dec_fname);
                    if (outfile != NULL) {
                        //  Flush remainder of decrypted buffer that is file data. May still be some left that is
                        //  all or part of the Sig/MDC packets.
                        fwrite(dptr, 1, num_dec, outfile);
                        SHA1_Update(&mdc_ctx, dptr, num_dec);
                        SHA256_Update(&sig_ctx, dptr, num_dec);
                        len -= num_dec;
                        dptr += num_dec;

                        //  If there is any Sig/MDC data in dec_buf, len will be zero, extra will be the number
                        //  of bytes of that data
                        retval = process_enc_data(&mdc_ctx, &sig_ctx, &aes_ctx, rsa_key_id, infile, outfile,
                                                  dec_buf, dptr - dec_buf, len, extra);

                        if (retval == 0) {
                            fflush(outfile);
                            rewind(outfile);
                            retval = fileno(outfile);
                        }
                    } else {
                        error("Unable to open an output file to hold decrypted contents of \"%s\" -\n   %s.",
                              fname, strerror(errno));
                    }
                }
            }
        } else {
            error("Invalid header on packet in data file - cannot recover data.");
        }
    }
    fclose(infile);

    return retval;
}<|MERGE_RESOLUTION|>--- conflicted
+++ resolved
@@ -267,13 +267,8 @@
         u_char sig_hdr[7];
         int sig_hdr_len = generate_gpg_tag_and_size(sig_pkt.tag, sig_pkt.len, sig_hdr);
 
-<<<<<<< HEAD
         //  Add everything together to get the length of the encrypted data that will go into SEIPD packet:
         //  random data prefix, OPS, literal data, signature, and MDC packets
-=======
-        //  Add everything together to get the SEIPD packet size: random data prefix, OPS, literal data,
-        //  signature, and MDC packets, plus the SEIPD version # prefix
->>>>>>> 981fe68e
         int data_len = AES_BLOCK_SIZE + 2 /* random data prefix */ + 
                        ops_hdr_len + ops_pkt.len /* OPS packet */+
                        data_pkt_hdr_len + statstr.st_size /* literal data packet */ +
@@ -502,11 +497,7 @@
     fname[fname_len] = '\0';
     dptr += fname_len;
 
-<<<<<<< HEAD
-    u_int32_t file_ts = iron_buf_to_int(dptr);
-=======
     // u_int32_t file_ts = iron_buf_to_int(dptr);  Not using currently, so just skip over
->>>>>>> 981fe68e
     dptr += 4;
 
     *len -= fname_len + 1 /*format spec*/ + 1 /* fname len byte*/ + 4 /*timestamp*/;
