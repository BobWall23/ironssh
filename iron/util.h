--- conflicted
+++ resolved
@@ -37,11 +37,6 @@
 
 extern void     iron_put_num_sexpr(struct sshbuf * buf, const u_char * bstr, int bstr_len);
 
-<<<<<<< HEAD
-extern const char * iron_get_user_ssh_dir(const char * const login);
-
-=======
->>>>>>> 981fe68e
 extern void     iron_reverse_byte_array(const u_char * src, u_char * dst, unsigned int len);
 
 extern void     iron_reverse_byte_array_in_place(u_char * arr, unsigned int len);
