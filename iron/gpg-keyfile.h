--- conflicted
+++ resolved
@@ -27,12 +27,6 @@
 
 extern int      get_gpg_secret_signing_key(Key * rsa_key);
 
-<<<<<<< HEAD
-extern char *   iron_check_seckey_dir(const char * ssh_dir);
-
-extern int      iron_retrieve_ssh_private_key(const char * ssh_dir, const char * prompt, Key ** key);
-=======
 extern int      iron_retrieve_ssh_private_key(const char * prompt, Key ** key);
->>>>>>> 981fe68e
 
 #endif